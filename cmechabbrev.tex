--- conflicted
+++ resolved
@@ -192,14 +192,14 @@
 \newcommand{\STRegion}			{ {\mathrm K}}
 \newcommand{\STRegionVariable}		{ K}
 \newcommand{\stregionvariable}		{ k}
-\newcommand{\GlobalPast}		{ \overleftarrow{G}} 
-\newcommand{\globalpast}		{ \overleftarrow{g}} 
+\newcommand{\GlobalPast}		{ \overleftarrow{G}}
+\newcommand{\globalpast}		{ \overleftarrow{g}}
 \newcommand{\GlobalFuture}		{ \overrightarrow{G}}
 \newcommand{\globalfuture}		{ \overrightarrow{g}}
 \newcommand{\GlobalState}		{ \mathcal{G}}
 \newcommand{\globalstate}		{ \gamma}
 \newcommand{\GlobalStateSet}		{ {\mathbf \GlobalState}}
-\newcommand{\LocalPast}			{ \overleftarrow{L}} 
+\newcommand{\LocalPast}			{ \overleftarrow{L}}
 \newcommand{\localpast}			{ \overleftarrow{l}}
 \newcommand{\AllLocalPasts}		{ \mathbf{\LocalPast}}
 \newcommand{\LocalPastRegion}		{ \overleftarrow{\mathrm L}}
@@ -384,26 +384,22 @@
 
 
 %% (cje)
-%% Provide a command \ifpm which is true when \pm 
+%% Provide a command \ifpm which is true when \pm
 %% is meant to be understood as "+ or -", opposed
-%% to "bidirectional". This differs from the usage 
+%% to "bidirectional". This differs from the usage
 %% in TBA.  Essentially, if \forwardreverse is defined
 %% as something different, perhaps a \diamond, then
 %% we are free to interpret \pm as "+ or -".
-\newif\ifpm 
+\newif\ifpm
 \edef\tempa{\forwardreverse}
 \edef\tempb{\pm}
 \ifx\tempa\tempb
    \pmfalse
 \else
-   \pmtrue  
+   \pmtrue
 \fi
 
 %% Macros for krorder
 \newcommand{\MeasSymbols}[2] {\MeasSymbol_{#1:#2}}
 \newcommand{\Lsync} {\mathcal{L}_{\mathrm{sync}}}
-<<<<<<< HEAD
-
-=======
->>>>>>> 2d14d57e
-
+
