--- conflicted
+++ resolved
@@ -30,11 +30,7 @@
 \affiliation{Complexity Sciences Center and Physics Department,
 University of California at Davis, One Shields Avenue, Davis, CA 95616}
 
-<<<<<<< HEAD
-% \author{John Mahoney}
-=======
 % \author{John R. Mahoney}
->>>>>>> bb643e78
 % \email{jrmahoney@ucdavis.edu}
 % \affiliation{Complexity Sciences Center and Physics Department,
 % University of California at Davis, One Shields Avenue, Davis, CA 95616}
